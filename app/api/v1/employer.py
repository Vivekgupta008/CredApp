"""
Employer/Verifier API endpoints for candidate search, verification, and export.
"""

from fastapi import APIRouter, Depends, HTTPException, status, Query
from motor.motor_asyncio import AsyncIOMotorDatabase
from typing import List

from ...models.employer import (
    CandidateSearchRequest, CandidateSearchResponse, CandidateProfile,
    CredentialSummary, VerificationResult, VerificationStatus,
    ExportRequest, ExportResponse, ExportJob, ExportFormat,
    EmployerNotification, NotificationResponse, NotificationType,
    CredentialFilters
)
from ...services.employer_service import EmployerService
from ...core.dependencies import get_current_active_user, require_permission
from ...models.user import UserInDB
from ...models.rbac import PermissionType
from ...db.mongo import DatabaseDep
from ...utils.logger import get_logger


logger = get_logger("employer_api")

router = APIRouter(
    prefix="/api/v1/employer",
    tags=["employer"],
    responses={
        400: {"description": "Bad Request"},
        401: {"description": "Unauthorized"},
        403: {"description": "Forbidden"},
        404: {"description": "Not Found"},
        422: {"description": "Validation Error"},
        500: {"description": "Internal Server Error"}
    }
)


@router.get(
    "/candidates",
    response_model=CandidateSearchResponse,
    summary="Get all candidates",
<<<<<<< HEAD
    description="Get all candidates with optional filtering"
)
async def get_candidates(
    skill: str = Query(None, description="Skill to search for"),
    nsqf_level: int = Query(None, ge=1, le=10, description="NSQF level filter"),
    issuer_id: str = Query(None, description="Issuer ID filter"),
    location: str = Query(None, description="Geographic location filter"),
    experience_years: int = Query(None, ge=0, description="Minimum experience years"),
=======
    description="Get all available candidates/learners with pagination for employer dashboard"
)
async def get_all_candidates(
>>>>>>> 712bce7f
    skip: int = Query(0, ge=0, description="Number of records to skip"),
    limit: int = Query(50, ge=1, le=100, description="Maximum number of records to return"),
    current_user: UserInDB = Depends(require_permission(PermissionType.EMPLOYER_CANDIDATE_SEARCH)),
    db: AsyncIOMotorDatabase = DatabaseDep
):
    """
<<<<<<< HEAD
    Get all candidates with optional filtering. This is a convenience endpoint
    that wraps the search functionality for frontend compatibility.
    
    Args:
        skill: Skill to search for
        nsqf_level: NSQF level filter
        issuer_id: Issuer ID filter
        location: Geographic location filter
        experience_years: Minimum experience years
        skip: Number of records to skip
        limit: Maximum number of records to return
=======
    Get all available candidates/learners for the employer dashboard.
    
    This endpoint returns all learners in the system with their basic profile information
    and credentials, useful for displaying a complete list on the employer dashboard.
    
    Args:
        skip: Number of records to skip for pagination
        limit: Maximum number of records to return (max 100)
>>>>>>> 712bce7f
        current_user: The current authenticated user
        db: Database connection
        
    Returns:
<<<<<<< HEAD
        List of matching candidates with their credentials
=======
        List of all candidates with their credentials and pagination metadata
>>>>>>> 712bce7f
    """
    try:
        employer_service = EmployerService(db)
        
<<<<<<< HEAD
        search_request = CandidateSearchRequest(
            skill=skill,
            nsqf_level=nsqf_level,
            issuer_id=issuer_id,
            location=location,
            experience_years=experience_years,
=======
        # Create an empty search request to get all candidates
        search_request = CandidateSearchRequest(
            skill=None,
            nsqf_level=None,
            issuer_id=None,
            location=None,
            experience_years=None,
>>>>>>> 712bce7f
            skip=skip,
            limit=limit
        )
        
        result = await employer_service.search_candidates(
            str(current_user.id),
            search_request
        )
        
<<<<<<< HEAD
        logger.info(f"Candidates retrieved for employer: {current_user.email}")
        return result
        
    except Exception as e:
        logger.error(f"Get candidates endpoint error: {e}")
=======
        logger.info(f"Retrieved {len(result.candidates)} candidates for employer dashboard: {current_user.email}")
        return result
        
    except Exception as e:
        logger.error(f"Get all candidates endpoint error: {e}")
>>>>>>> 712bce7f
        raise HTTPException(
            status_code=status.HTTP_500_INTERNAL_SERVER_ERROR,
            detail="Failed to retrieve candidates"
        )


@router.get(
    "/candidates/search",
    response_model=CandidateSearchResponse,
    summary="Search candidates",
    description="Search for candidates based on skills, NSQF level, and other criteria"
)
async def search_candidates(
    skill: str = Query(None, description="Skill to search for"),
    nsqf_level: int = Query(None, ge=1, le=10, description="NSQF level filter"),
    issuer_id: str = Query(None, description="Issuer ID filter"),
    location: str = Query(None, description="Geographic location filter"),
    experience_years: int = Query(None, ge=0, description="Minimum experience years"),
    skip: int = Query(0, ge=0, description="Number of records to skip"),
    limit: int = Query(50, ge=1, le=100, description="Maximum number of records to return"),
    current_user: UserInDB = Depends(require_permission(PermissionType.EMPLOYER_CANDIDATE_SEARCH)),
    db: AsyncIOMotorDatabase = DatabaseDep
):
    """
    Search for candidates based on skills, NSQF level, and other criteria.
    
    Args:
        skill: Skill to search for
        nsqf_level: NSQF level filter
        issuer_id: Issuer ID filter
        location: Geographic location filter
        experience_years: Minimum experience years
        skip: Number of records to skip
        limit: Maximum number of records to return
        current_user: The current authenticated user
        db: Database connection
        
    Returns:
        List of matching candidates with their credentials
    """
    try:
        employer_service = EmployerService(db)
        
        search_request = CandidateSearchRequest(
            skill=skill,
            nsqf_level=nsqf_level,
            issuer_id=issuer_id,
            location=location,
            experience_years=experience_years,
            skip=skip,
            limit=limit
        )
        
        result = await employer_service.search_candidates(
            str(current_user.id),
            search_request
        )
        
        logger.info(f"Candidate search completed for employer: {current_user.email}")
        return result
        
    except Exception as e:
        logger.error(f"Search candidates endpoint error: {e}")
        raise HTTPException(
            status_code=status.HTTP_500_INTERNAL_SERVER_ERROR,
            detail="Failed to search candidates"
        )


@router.get(
    "/candidates/{learner_id}/credentials",
    response_model=List[CredentialSummary],
    summary="Get candidate credentials",
    description="Get all credentials for a specific candidate"
)
async def get_candidate_credentials(
    learner_id: str,
    status: str = Query(None, description="Filter by credential status"),
    issuer_id: str = Query(None, description="Filter by issuer ID"),
    nsqf_level: int = Query(None, ge=1, le=10, description="Filter by NSQF level"),
    skill_tags: str = Query(None, description="Comma-separated skill tags to filter by"),
    verified_only: bool = Query(False, description="Return only verified credentials"),
    current_user: UserInDB = Depends(require_permission(PermissionType.EMPLOYER_NOTIFICATION_VIEW)),
    db: AsyncIOMotorDatabase = DatabaseDep
):
    """
    Get all credentials for a specific candidate.
    
    Args:
        learner_id: Candidate identifier
        status: Filter by credential status
        issuer_id: Filter by issuer ID
        nsqf_level: Filter by NSQF level
        skill_tags: Comma-separated skill tags to filter by
        verified_only: Return only verified credentials
        current_user: The current authenticated user
        db: Database connection
        
    Returns:
        List of candidate credentials
    """
    try:
        employer_service = EmployerService(db)
        
        # Parse skill tags
        skill_tags_list = None
        if skill_tags:
            skill_tags_list = [tag.strip() for tag in skill_tags.split(",")]
        
        filters = CredentialFilters(
            status=status,
            issuer_id=issuer_id,
            nsqf_level=nsqf_level,
            skill_tags=skill_tags_list,
            verified_only=verified_only
        )
        
        credentials = await employer_service.get_candidate_credentials(
            str(current_user.id),
            learner_id,
            filters
        )
        
        logger.info(f"Retrieved {len(credentials)} credentials for candidate: {learner_id}")
        return credentials
        
    except Exception as e:
        logger.error(f"Get candidate credentials endpoint error: {e}")
        raise HTTPException(
            status_code=status.HTTP_500_INTERNAL_SERVER_ERROR,
            detail="Failed to retrieve candidate credentials"
        )


@router.get(
    "/verify/{credential_id}",
    response_model=VerificationResult,
    summary="Verify credential",
    description="Verify the authenticity of a credential"
)
async def verify_credential(
    credential_id: str,
    current_user: UserInDB = Depends(require_permission(PermissionType.EMPLOYER_CREDENTIAL_VERIFY)),
    db: AsyncIOMotorDatabase = DatabaseDep
):
    """
    Verify the authenticity of a credential.
    
    Args:
        credential_id: Credential identifier
        current_user: The current authenticated user
        db: Database connection
        
    Returns:
        Verification result with status and proof
    """
    try:
        employer_service = EmployerService(db)
        
        result = await employer_service.verify_credential(
            str(current_user.id),
            credential_id
        )
        
        logger.info(f"Credential verification completed: {credential_id}")
        return result
        
    except HTTPException:
        raise
    except Exception as e:
        logger.error(f"Verify credential endpoint error: {e}")
        raise HTTPException(
            status_code=status.HTTP_500_INTERNAL_SERVER_ERROR,
            detail="Failed to verify credential"
        )


@router.post(
    "/export",
    response_model=ExportResponse,
    summary="Create export job",
    description="Create an export job for candidate data"
)
async def create_export_job(
    export_request: ExportRequest,
    current_user: UserInDB = Depends(require_permission(PermissionType.EMPLOYER_DATA_EXPORT)),
    db: AsyncIOMotorDatabase = DatabaseDep
):
    """
    Create an export job for candidate data.
    
    Args:
        export_request: Export configuration
        current_user: The current authenticated user
        db: Database connection
        
    Returns:
        Export job information
    """
    try:
        employer_service = EmployerService(db)
        
        result = await employer_service.create_export_job(
            str(current_user.id),
            export_request
        )
        
        logger.info(f"Export job created for employer: {current_user.email}")
        return result
        
    except Exception as e:
        logger.error(f"Create export job endpoint error: {e}")
        raise HTTPException(
            status_code=status.HTTP_500_INTERNAL_SERVER_ERROR,
            detail="Failed to create export job"
        )


@router.get(
    "/export/{job_id}",
    response_model=ExportJob,
    summary="Get export job status",
    description="Get the status of an export job"
)
async def get_export_job_status(
    job_id: str,
    current_user: UserInDB = Depends(require_permission(PermissionType.EMPLOYER_DATA_EXPORT)),
    db: AsyncIOMotorDatabase = DatabaseDep
):
    """
    Get the status of an export job.
    
    Args:
        job_id: Export job identifier
        current_user: The current authenticated user
        db: Database connection
        
    Returns:
        Export job status
    """
    try:
        employer_service = EmployerService(db)
        
        job = await employer_service.get_export_job_status(
            str(current_user.id),
            job_id
        )
        
        logger.info(f"Export job status retrieved: {job_id}")
        return job
        
    except HTTPException:
        raise
    except Exception as e:
        logger.error(f"Get export job status endpoint error: {e}")
        raise HTTPException(
            status_code=status.HTTP_500_INTERNAL_SERVER_ERROR,
            detail="Failed to get export job status"
        )


@router.get(
    "/notifications",
    response_model=NotificationResponse,
    summary="Get notifications",
    description="Get notifications for an employer"
)
async def get_notifications(
    skip: int = Query(0, ge=0, description="Number of records to skip"),
    limit: int = Query(50, ge=1, le=100, description="Maximum number of records to return"),
    unread_only: bool = Query(False, description="Return only unread notifications"),
    current_user: UserInDB = Depends(require_permission(PermissionType.EMPLOYER_NOTIFICATION_VIEW)),
    db: AsyncIOMotorDatabase = DatabaseDep
):
    """
    Get notifications for an employer.
    
    Args:
        skip: Number of records to skip
        limit: Maximum number of records to return
        unread_only: Return only unread notifications
        current_user: The current authenticated user
        db: Database connection
        
    Returns:
        List of notifications
    """
    try:
        employer_service = EmployerService(db)
        
        result = await employer_service.get_notifications(
            str(current_user.id),
            skip,
            limit,
            unread_only
        )
        
        logger.info(f"Retrieved {len(result.notifications)} notifications for employer: {current_user.email}")
        return result
        
    except Exception as e:
        logger.error(f"Get notifications endpoint error: {e}")
        raise HTTPException(
            status_code=status.HTTP_500_INTERNAL_SERVER_ERROR,
            detail="Failed to retrieve notifications"
        )


@router.post(
    "/notifications/{notification_id}/read",
    summary="Mark notification as read",
    description="Mark a notification as read"
)
async def mark_notification_read(
    notification_id: str,
    current_user: UserInDB = Depends(require_permission(PermissionType.EMPLOYER_NOTIFICATION_VIEW)),
    db: AsyncIOMotorDatabase = DatabaseDep
):
    """
    Mark a notification as read.
    
    Args:
        notification_id: Notification identifier
        current_user: The current authenticated user
        db: Database connection
        
    Returns:
        Success message
    """
    try:
        employer_service = EmployerService(db)
        
        success = await employer_service.mark_notification_read(
            str(current_user.id),
            notification_id
        )
        
        if success:
            logger.info(f"Notification marked as read: {notification_id}")
            return {"message": "Notification marked as read"}
        else:
            raise HTTPException(
                status_code=status.HTTP_404_NOT_FOUND,
                detail="Notification not found"
            )
        
    except HTTPException:
        raise
    except Exception as e:
        logger.error(f"Mark notification read endpoint error: {e}")
        raise HTTPException(
            status_code=status.HTTP_500_INTERNAL_SERVER_ERROR,
            detail="Failed to mark notification as read"
        )<|MERGE_RESOLUTION|>--- conflicted
+++ resolved
@@ -41,39 +41,15 @@
     "/candidates",
     response_model=CandidateSearchResponse,
     summary="Get all candidates",
-<<<<<<< HEAD
-    description="Get all candidates with optional filtering"
-)
-async def get_candidates(
-    skill: str = Query(None, description="Skill to search for"),
-    nsqf_level: int = Query(None, ge=1, le=10, description="NSQF level filter"),
-    issuer_id: str = Query(None, description="Issuer ID filter"),
-    location: str = Query(None, description="Geographic location filter"),
-    experience_years: int = Query(None, ge=0, description="Minimum experience years"),
-=======
     description="Get all available candidates/learners with pagination for employer dashboard"
 )
 async def get_all_candidates(
->>>>>>> 712bce7f
     skip: int = Query(0, ge=0, description="Number of records to skip"),
     limit: int = Query(50, ge=1, le=100, description="Maximum number of records to return"),
     current_user: UserInDB = Depends(require_permission(PermissionType.EMPLOYER_CANDIDATE_SEARCH)),
     db: AsyncIOMotorDatabase = DatabaseDep
 ):
     """
-<<<<<<< HEAD
-    Get all candidates with optional filtering. This is a convenience endpoint
-    that wraps the search functionality for frontend compatibility.
-    
-    Args:
-        skill: Skill to search for
-        nsqf_level: NSQF level filter
-        issuer_id: Issuer ID filter
-        location: Geographic location filter
-        experience_years: Minimum experience years
-        skip: Number of records to skip
-        limit: Maximum number of records to return
-=======
     Get all available candidates/learners for the employer dashboard.
     
     This endpoint returns all learners in the system with their basic profile information
@@ -82,28 +58,15 @@
     Args:
         skip: Number of records to skip for pagination
         limit: Maximum number of records to return (max 100)
->>>>>>> 712bce7f
-        current_user: The current authenticated user
-        db: Database connection
-        
-    Returns:
-<<<<<<< HEAD
-        List of matching candidates with their credentials
-=======
+        current_user: The current authenticated user
+        db: Database connection
+        
+    Returns:
         List of all candidates with their credentials and pagination metadata
->>>>>>> 712bce7f
-    """
-    try:
-        employer_service = EmployerService(db)
-        
-<<<<<<< HEAD
-        search_request = CandidateSearchRequest(
-            skill=skill,
-            nsqf_level=nsqf_level,
-            issuer_id=issuer_id,
-            location=location,
-            experience_years=experience_years,
-=======
+    """
+    try:
+        employer_service = EmployerService(db)
+        
         # Create an empty search request to get all candidates
         search_request = CandidateSearchRequest(
             skill=None,
@@ -111,7 +74,6 @@
             issuer_id=None,
             location=None,
             experience_years=None,
->>>>>>> 712bce7f
             skip=skip,
             limit=limit
         )
@@ -121,19 +83,11 @@
             search_request
         )
         
-<<<<<<< HEAD
-        logger.info(f"Candidates retrieved for employer: {current_user.email}")
-        return result
-        
-    except Exception as e:
-        logger.error(f"Get candidates endpoint error: {e}")
-=======
         logger.info(f"Retrieved {len(result.candidates)} candidates for employer dashboard: {current_user.email}")
         return result
         
     except Exception as e:
         logger.error(f"Get all candidates endpoint error: {e}")
->>>>>>> 712bce7f
         raise HTTPException(
             status_code=status.HTTP_500_INTERNAL_SERVER_ERROR,
             detail="Failed to retrieve candidates"
